import sbt._
import Keys._

object Build extends Build {
  import Dependencies._

  // configure prompt to show current project
  override lazy val settings = super.settings :+ {
    shellPrompt := { s => Project.extract(s).currentProject.id + " > " }
  }

  lazy val root =
    Project("twirl", file("."))
      .settings(general: _*)
      .settings(noPublishing: _*)
      .aggregate(twirlCompiler, sbtTwirl)

  lazy val twirlApi =
    Project("twirl-api", file("twirl-api"))
      .settings(general: _*)
      .settings(apiPublishing: _*)
      .settings(
        libraryDependencies ++= Seq(
          commonsLang,
          Test.specs
        ),
<<<<<<< HEAD
        crossScalaVersions := Seq("2.9.2", "2.10.2")
=======
        crossScalaVersions := Seq("2.10.2")
>>>>>>> 82fdfc6c
      )

  lazy val twirlCompiler =
    Project("twirl-compiler", file("twirl-compiler"))
      .settings(general: _*)
      .settings(publishing: _*)
      //.settings(apiPublishing: _*) // use this to publish to repo.spray.io as well
      .settings(
        libraryDependencies ++= Seq(
          Test.specs
        ),
        libraryDependencies <++= scalaVersion { v =>
          Seq(
            scalaCompiler(v),
            scalaIO(v)
          )
        },
        scalaVersion := "2.9.2"
      )
      .dependsOn(twirlApi % "test")

  lazy val sbtTwirl =
    Project("sbt-twirl", file("sbt-twirl"))
      .settings(general: _*)
      .settings(publishing: _*)
      .settings(net.virtualvoid.sbt.cross.CrossPlugin.crossBuildingSettings: _*)
      //.settings(apiPublishing: _*) // use this to publish to repo.spray.io as well
      .settings(
<<<<<<< HEAD
        Keys.sbtPlugin := true,
        CrossBuilding.crossSbtVersions := Seq("0.12", "0.13", "0.11.3", "0.11.2"),
        libraryDependencies <+= version("io.spray" % "twirl-compiler_2.9.2" % _)
=======
        Keys.sbtPlugin := true
        // CrossBuilding.crossSbtVersions := Seq("0.12", "0.11.3", "0.11.2")
>>>>>>> 82fdfc6c
      )

      //.dependsOn(twirlCompiler)


  lazy val general = seq(
    version               := IO.read(file("sbt-twirl/src/main/resources/twirl-version")).trim,
    homepage              := Some(new URL("https://github.com/spray/sbt-twirl")),
    organization          := "io.spray",
    organizationHomepage  := Some(new URL("http://spray.io")),
    startYear             := Some(2012),
    licenses              := Seq("Apache 2" -> new URL("http://www.apache.org/licenses/LICENSE-2.0.txt")),
    scalaBinaryVersion   <<= scalaVersion(sV => if (CrossVersion.isStable(sV)) CrossVersion.binaryScalaVersion(sV) else sV),
    scalacOptions         := Seq("-unchecked", "-deprecation", "-encoding", "utf8"),
    description           := "The Play framework Scala template engine, standalone and packaged as an SBT plugin",
    resolvers             += "typesafe repo" at "http://repo.typesafe.com/typesafe/releases/",
    scalaVersion          := "2.10.3"
  )

  lazy val publishing = seq(
    publishMavenStyle := false,
    publishTo <<= (version) { version: String =>
      val scalasbt = "http://scalasbt.artifactoryonline.com/scalasbt/sbt-plugin-"
      val suffix = if (version.contains("-SNAPSHOT")) "snapshots" else "releases"

      val name = "plugin-" + suffix
      val url  = scalasbt + suffix

      Some(Resolver.url(name, new URL(url))(Resolver.ivyStylePatterns))
    }
  )

  // We publish the api to our own repository
  lazy val apiPublishing = seq(
    publishMavenStyle := false,

    publishTo <<= version { version =>
      Some {
        "spray repo" at {
          // public uri is repo.spray.io, we use an SSH tunnel to the nexus here
          "http://localhost:42424/content/repositories/" + {
            if (version.trim.endsWith("SNAPSHOT")) "snapshots/" else "releases/"
          }
        }
      }
    }
  )

  lazy val noPublishing = seq(
    publish := (),
    publishLocal := ()
  )
}

<|MERGE_RESOLUTION|>--- conflicted
+++ resolved
@@ -13,7 +13,6 @@
     Project("twirl", file("."))
       .settings(general: _*)
       .settings(noPublishing: _*)
-      .aggregate(twirlCompiler, sbtTwirl)
 
   lazy val twirlApi =
     Project("twirl-api", file("twirl-api"))
@@ -24,11 +23,7 @@
           commonsLang,
           Test.specs
         ),
-<<<<<<< HEAD
-        crossScalaVersions := Seq("2.9.2", "2.10.2")
-=======
-        crossScalaVersions := Seq("2.10.2")
->>>>>>> 82fdfc6c
+        crossScalaVersions := Seq("2.9.2", "2.10.3")
       )
 
   lazy val twirlCompiler =
@@ -46,28 +41,22 @@
             scalaIO(v)
           )
         },
-        scalaVersion := "2.9.2"
+        scalaVersion <<= scalaVersion in LocalProject("sbt-twirl")
       )
       .dependsOn(twirlApi % "test")
 
-  lazy val sbtTwirl =
+  lazy val sbtTwirl: Project =
     Project("sbt-twirl", file("sbt-twirl"))
       .settings(general: _*)
       .settings(publishing: _*)
       .settings(net.virtualvoid.sbt.cross.CrossPlugin.crossBuildingSettings: _*)
       //.settings(apiPublishing: _*) // use this to publish to repo.spray.io as well
       .settings(
-<<<<<<< HEAD
         Keys.sbtPlugin := true,
-        CrossBuilding.crossSbtVersions := Seq("0.12", "0.13", "0.11.3", "0.11.2"),
-        libraryDependencies <+= version("io.spray" % "twirl-compiler_2.9.2" % _)
-=======
-        Keys.sbtPlugin := true
-        // CrossBuilding.crossSbtVersions := Seq("0.12", "0.11.3", "0.11.2")
->>>>>>> 82fdfc6c
+        CrossBuilding.crossSbtVersions := Seq("0.12", "0.13")
       )
-
-      //.dependsOn(twirlCompiler)
+      .dependsOn(twirlCompiler)
+      .aggregate(twirlCompiler)
 
 
   lazy val general = seq(
