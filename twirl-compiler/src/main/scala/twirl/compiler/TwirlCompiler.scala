/* Copyright 2012 Typesafe (http://www.typesafe.com), Johannes Rudolph
 *
 * Licensed under the Apache License, Version 2.0 (the "License");
 * you may not use this file except in compliance with the License.
 * You may obtain a copy of the License at
 *
 *     http://www.apache.org/licenses/LICENSE-2.0
 *
 * Unless required by applicable law or agreed to in writing, software
 * distributed under the License is distributed on an "AS IS" BASIS,
 * WITHOUT WARRANTIES OR CONDITIONS OF ANY KIND, either express or implied.
 * See the License for the specific language governing permissions and
 * limitations under the License.
 *
 * 2012-02-03 This class is taken almost verbatim from the Play framework.
 *            The runtime bits were moved into its own module and
 *            the import statements adapted accordingly.
 */

package twirl.compiler

<<<<<<< HEAD
  import scalax.file._
  import java.io.File
  import scala.annotation.tailrec
  import java.nio.charset.Charset
  import scalax.io.Codec
=======
import scala.util.parsing.input.OffsetPosition
import scalax.file._
import java.io.File
import scala.annotation.tailrec
import io.Codec
import scala.reflect.internal.Flags
>>>>>>> 2918b9cb

object Hash {
  def apply(bytes: Array[Byte], imports: String): String = {
    import java.security.MessageDigest
    val digest = MessageDigest.getInstance("SHA-1")
    digest.reset()
    digest.update(bytes ++ imports.getBytes)
    digest.digest().map(0xFF & _).map { "%02x".format(_) }.foldLeft("") { _ + _ }
  }
}

case class TemplateCompilationError(source: File, message: String, line: Int, column: Int) extends RuntimeException(message)

object MaybeGeneratedSource {

  def unapply(source: File): Option[GeneratedSource] = {
    val generated = GeneratedSource(source)
    if (generated.meta.isDefinedAt("SOURCE")) {
      Some(generated)
    } else {
      None
    }
  }
}

sealed trait AbstractGeneratedSource {
  def content: String

  lazy val meta: Map[String, String] = {
    val Meta = """([A-Z]+): (.*)""".r
    val UndefinedMeta = """([A-Z]+):""".r
    Map.empty[String, String] ++ {
      try {
        content.split("-- GENERATED --")(1).trim.split('\n').map { m =>
          m.trim match {
            case Meta(key, value) => key -> value
            case UndefinedMeta(key) => key -> ""
            case _ => ("UNDEFINED", "")
          }
        }.toMap
      } catch {
        case _: Throwable => Map.empty[String, String]
      }
    }
  }

  lazy val matrix: Seq[(Int, Int)] = {
    for (pos <- meta("MATRIX").split('|'); c = pos.split("->")) yield {
      try {
        Integer.parseInt(c(0)) -> Integer.parseInt(c(1))
      } catch {
        case _: Throwable => (0, 0) // Skip if MATRIX meta is corrupted
      }
    }
  }

  lazy val lines: Seq[(Int, Int)] = {
    for (pos <- meta("LINES").split('|'); c = pos.split("->")) yield {
      try {
        Integer.parseInt(c(0)) -> Integer.parseInt(c(1))
      } catch {
        case _: Throwable => (0, 0) // Skip if LINES meta is corrupted
      }
    }
  }

  def mapPosition(generatedPosition: Int): Int = {
    matrix.indexWhere(p => p._1 > generatedPosition) match {
      case 0 => 0
      case i if i > 0 =>
        val pos = matrix(i - 1)
        pos._2 + (generatedPosition - pos._1)
      case _ =>
        val pos = matrix.takeRight(1)(0)
        pos._2 + (generatedPosition - pos._1)
    }
  }

  def mapLine(generatedLine: Int): Int = {
    lines.indexWhere(p => p._1 > generatedLine) match {
      case 0 => 0
      case i if i > 0 =>
        val line = lines(i - 1)
        line._2 + (generatedLine - line._1)
      case _ =>
        val line = lines.takeRight(1)(0)
        line._2 + (generatedLine - line._1)
    }
  }
}

case class GeneratedSource(file: File) extends AbstractGeneratedSource {

  def content = Path(file).string

  def needRecompilation(imports: String): Boolean = (!file.exists ||
    // A generated source already exist but
    source.isDefined && ((source.get.lastModified > file.lastModified) || // the source has been modified
      (meta("HASH") != Hash(Path(source.get).byteArray, imports))) // or the hash don't match
    )

  def toSourcePosition(marker: Int): (Int, Int) = {
    try {
      val targetMarker = mapPosition(marker)
      val line = Path(source.get).string.substring(0, targetMarker).split('\n').size
      (line, targetMarker)
    } catch {
      case _: Throwable => (0, 0)
    }
  }

  def source: Option[File] = {
    val s = new File(meta("SOURCE"))
    if (s == null || !s.exists) None else Some(s)
  }

  def sync() {
    if (file.exists && !source.isDefined) {
      file.delete()
    }
  }

}

case class GeneratedSourceVirtual(path: String) extends AbstractGeneratedSource {
  var _content = ""
  def setContent(newContent: String) {
    this._content = newContent
  }
  def content = _content
}

object TwirlCompiler {

  import scala.util.parsing.input.Positional
  import scala.util.parsing.input.CharSequenceReader
  import scala.util.parsing.combinator.JavaTokenParsers

  abstract class TemplateTree
  abstract class ScalaExpPart

  case class Params(code: String) extends Positional
  case class Template(name: PosString, comment: Option[Comment], params: PosString, imports: Seq[Simple], defs: Seq[Def], sub: Seq[Template], content: Seq[TemplateTree]) extends Positional
  case class PosString(str: String) extends Positional {
    override def toString = str
  }
  case class Def(name: PosString, params: PosString, code: Simple) extends Positional
  case class Plain(text: String) extends TemplateTree with Positional
  case class Display(exp: ScalaExp) extends TemplateTree with Positional
  case class Comment(msg: String) extends TemplateTree with Positional
  case class ScalaExp(parts: Seq[ScalaExpPart]) extends TemplateTree with Positional
  case class Simple(code: String) extends ScalaExpPart with Positional
  case class Block(whitespace: String, args: Option[PosString], content: Seq[TemplateTree]) extends ScalaExpPart with Positional
  case class Value(ident: PosString, block: Block) extends Positional

  def compile(source: File, sourceDirectory: File, generatedDirectory: File, formatterType: String, additionalImports: String = "") = {
    val resultType = formatterType + ".Appendable"
    val (templateName, generatedSource) = generatedFile(source, sourceDirectory, generatedDirectory)
    if (generatedSource.needRecompilation(additionalImports)) {
      val generated = parseAndGenerateCode(templateName, Path(source).byteArray, source.getAbsolutePath, resultType, formatterType, additionalImports)

      Path(generatedSource.file).write(generated.toString)

      Some(generatedSource.file)
    } else {
      None
    }
  }

  def compileVirtual(content: String, source: File, sourceDirectory: File, resultType: String, formatterType: String, additionalImports: String = "") = {
    val (templateName, generatedSource) = generatedFileVirtual(source, sourceDirectory)
    val generated = parseAndGenerateCode(templateName, content.getBytes(Codec.UTF8.charSet), source.getAbsolutePath, resultType, formatterType, additionalImports)
    generatedSource.setContent(generated)
    generatedSource
  }

  def parseAndGenerateCode(templateName: Array[String], content: Array[Byte], absolutePath: String, resultType: String, formatterType: String, additionalImports: String) = {
    templateParser.parser(new CharSequenceReader(new String(content, Codec.UTF8.charSet))) match {
      case templateParser.Success(parsed: Template, rest) if rest.atEnd =>
        generateFinalTemplate(absolutePath,
          content,
          templateName.dropRight(1).mkString("."),
          templateName.takeRight(1).mkString,
          parsed,
          resultType,
          formatterType,
          additionalImports)
      case templateParser.Success(_, rest) =>
        throw new TemplateCompilationError(new File(absolutePath), "Not parsed?", rest.pos.line, rest.pos.column)
      case templateParser.NoSuccess(message, input) =>
        throw new TemplateCompilationError(new File(absolutePath), message, input.pos.line, input.pos.column)
    }
  }

  def generatedFile(template: File, sourceDirectory: File, generatedDirectory: File) = {
    val templateName = source2TemplateName(template, sourceDirectory, template.getName.split('.').takeRight(1).head).split('.')
    templateName -> GeneratedSource(new File(generatedDirectory, templateName.mkString("/") + ".template.scala"))
  }

  def generatedFileVirtual(template: File, sourceDirectory: File) = {
    val templateName = source2TemplateName(template, sourceDirectory, template.getName.split('.').takeRight(1).head).split('.')
    templateName -> GeneratedSourceVirtual(templateName.mkString("/") + ".template.scala")
  }

  @tailrec
  def source2TemplateName(f: File, sourceDirectory: File, ext: String, suffix: String = "", topDirectory: String = "views", setExt: Boolean = true): String = {
    val Name = """([a-zA-Z0-9_]+)[.]scala[.]([a-z]+)""".r
    (f, f.getName) match {
      case (file, _) if file == sourceDirectory =>
        if (setExt) {
          val parts = suffix.split('.')
          Option(parts.dropRight(1).mkString(".")).filterNot(_.isEmpty).map(_ + ".").getOrElse("") + ext + "." + parts.takeRight(1).mkString
        } else suffix
      case (file, name) if name == topDirectory => source2TemplateName(file.getParentFile, sourceDirectory, ext, name + "." + ext + "." + suffix, topDirectory, false)
      case (file, Name(name, _)) if file.isFile => source2TemplateName(file.getParentFile, sourceDirectory, ext, name, topDirectory, setExt)
      case (file, name) if !file.isFile => source2TemplateName(file.getParentFile, sourceDirectory, ext, name + "." + suffix, topDirectory, setExt)
      case (file, name) => throw TemplateCompilationError(file, "Invalid template name [" + name + "]", 0, 0)
    }
  }

  val templateParser = new TemplateParser

  class TemplateParser extends JavaTokenParsers {

    def as[T](parser: Parser[T], error: String) = {
      Parser(in => parser(in) match {
        case s @ Success(_, _) => s
        case Failure(_, next) => Failure("`" + error + "' expected but `" + next.first + "' found", next)
        case Error(_, next) => Error(error, next)
      })
    }

    def several[T](p: => Parser[T]): Parser[List[T]] = Parser { in =>
      import scala.collection.mutable.ListBuffer
      val elems = new ListBuffer[T]
      def continue(in: Input): ParseResult[List[T]] = {
        val p0 = p // avoid repeatedly re-evaluating by-name parser
        @tailrec
        def applyp(in0: Input): ParseResult[List[T]] = p0(in0) match {
            case Success(x, rest) =>
              elems += x; applyp(rest)
            case Failure(_, _) => Success(elems.toList, in0)
            case err: Error => err
          }
        applyp(in)
      }
      continue(in)
    }

    def at = "@"

    def eof = """\Z""".r

    def newLine = ("\r" ?) ~> "\n"

    def identifier = as(ident, "identifier")

    def whiteSpaceNoBreak = """[ \t]+""".r

    def escapedAt = at ~> at

    def any = {
      Parser(in => if (in.atEnd) {
        Failure("end of file", in)
      } else {
        Success(in.first, in.rest)
      })
    }

    def plain: Parser[Plain] = {
      positioned(
        ((escapedAt | (not(at) ~> (not("{" | "}") ~> any))) +) ^^ {
          case charList => Plain(charList.mkString)
        })
    }

    def squareBrackets: Parser[String] = {
      "[" ~ (several((squareBrackets | not("]") ~> any))) ~ commit("]") ^^ {
        case p1 ~ charList ~ p2 => p1 + charList.mkString + p2
      }
    }

    def parentheses: Parser[String] = {
      "(" ~ several(stringLiteral | parentheses | not(")") ~> any) ~ commit(")") ^^ {
        case p1 ~ charList ~ p2 => p1 + charList.mkString + p2
      }
    }

    def comment: Parser[Comment] = {
      positioned((at ~ "*") ~> ((not("*@") ~> any *) ^^ { case chars => Comment(chars.mkString) }) <~ ("*" ~ at))
    }

    def brackets: Parser[String] = {
      ensureMatchedBrackets((several((brackets | not("}") ~> any)))) ^^ {
        case charList => "{" + charList.mkString + "}"
      }
    }

    def ensureMatchedBrackets[T](p: Parser[T]): Parser[T] = Parser { in =>
      val pWithBrackets = "{" ~> p <~ ("}" | eof ~ err("EOF"))
      pWithBrackets(in) match {
        case s @ Success(_, _) => s
        case f @ Failure(_, _) => f
        case Error("EOF", _) => Error("Unmatched bracket", in)
        case e: Error => e
      }
    }

    def block: Parser[Block] = {
      positioned(
        (whiteSpaceNoBreak?) ~ ensureMatchedBrackets((blockArgs?) ~ several(mixed)) ^^ {
          case w ~ (args ~ content) => Block(w.getOrElse(""), args, content.flatten)
        })
    }

    def blockArgs: Parser[PosString] = positioned((not("=>" | newLine) ~> any *) ~ "=>" ^^ { case args ~ arrow => PosString(args.mkString + arrow) })

    def methodCall: Parser[String] = identifier ~ (squareBrackets?) ~ (parentheses?) ^^ {
      case methodName ~ types ~ args => methodName + types.getOrElse("") + args.getOrElse("")
    }

    def expression: Parser[Display] = {
      at ~> commit(positioned(methodCall ^^ { case code => Simple(code) })) ~ several(expressionPart) ^^ {
        case first ~ parts => Display(ScalaExp(first :: parts))
      }
    }

    def expressionPart: Parser[ScalaExpPart] = {
      chainedMethods | block | (whiteSpaceNoBreak ~> scalaBlockChained) | elseCall | positioned[Simple]((parentheses ^^ { case code => Simple(code) }))
    }

    def chainedMethods: Parser[Simple] = {
      positioned(
        "." ~> rep1sep(methodCall, ".") ^^ {
          case calls => Simple("." + calls.mkString("."))
        })
    }

    def elseCall: Parser[Simple] = {
      (whiteSpaceNoBreak?) ~> positioned("else" ^^ { case e => Simple(e) }) <~ (whiteSpaceNoBreak?)
    }

    def safeExpression: Parser[Display] = {
      at ~> positioned(parentheses ^^ { case code => Simple(code) }) ^^ {
        case code => Display(ScalaExp(code :: Nil))
      }
    }

    def matchExpression: Parser[Display] = {
      val simpleExpr: Parser[List[ScalaExpPart]] = positioned(methodCall ^^ { Simple(_) }) ~ several(expressionPart) ^^ {
        case first ~ parts => first :: parts
      }
      val complexExpr = positioned(parentheses ^^ { expr => (Simple(expr)) }) ^^ { List(_) }

      at ~> ((simpleExpr | complexExpr) ~ positioned((whiteSpaceNoBreak ~ "match" ^^ { case w ~ m => Simple(w + m) })) ^^ {
        case e ~ m => e ++ Seq(m)
      }) ~ block ^^ {
        case expr ~ block => Display(ScalaExp(expr ++ Seq(block)))
      }
    }

    def forExpression: Parser[Display] = {
      at ~> positioned("for" ~ parentheses ^^ { case f ~ p => Simple(f + p + " yield ") }) ~ block ^^ {
        case expr ~ block => {
          Display(ScalaExp(List(expr, block)))
        }
      }
    }

    def caseExpression: Parser[ScalaExp] = {
      (whiteSpace?) ~> positioned("""case (.+)=>""".r ^^ { case c => Simple(c) }) ~ block <~ (whiteSpace?) ^^ {
        case pattern ~ block => ScalaExp(List(pattern, block))
      }
    }

    def importExpression: Parser[Simple] = {
      at ~> positioned("""import .*(\r)?\n""".r ^^ {
        case stmt => Simple(stmt)
      })
    }

    def scalaBlock: Parser[Simple] = {
      at ~> positioned(
        brackets ^^ { case code => Simple(code) })
    }

    def scalaBlockChained: Parser[Block] = {
      scalaBlock ^^ {
        case code => Block("", None, ScalaExp(code :: Nil) :: Nil)
      }
    }

    def scalaBlockDisplayed: Parser[Display] = {
      scalaBlock ^^ {
        case code => Display(ScalaExp(code :: Nil))
      }
    }

    def positionalLiteral(s: String): Parser[Plain] = new Parser[Plain] {
      def apply(in: Input) = {
        val offset = in.offset
        val result = literal(s)(in)
        result match {
          case Success(s, r) => {
            val plainString = Plain(s)
            plainString.pos = new OffsetPosition(in.source, offset)
            Success(plainString, r)
          }
          case failure @ Failure(s, t) => failure
        }
      }
    }

    def mixed: Parser[Seq[TemplateTree]] = {
      ((comment | scalaBlockDisplayed | caseExpression | matchExpression | forExpression | safeExpression | plain | expression) ^^ { case t => List(t) }) |
        (positionalLiteral("{") ~ several(mixed) ~ positionalLiteral("}")) ^^ { case p1 ~ content ~ p2 => { p1 +: content.flatten :+ p2 } }
    }

    def template: Parser[Template] = {
      templateDeclaration ~ """[ \t]*=[ \t]*[{]""".r ~ templateContent <~ "}" ^^ {
        case declaration ~ assign ~ content => {
          Template(declaration._1, None, declaration._2, content._1, content._2, content._3, content._4)
        }
      }
    }

    def localDef: Parser[Def] = {
      templateDeclaration ~ """[ \t]*=[ \t]*""".r ~ scalaBlock ^^ {
        case declaration ~ w ~ code => Def(declaration._1, declaration._2, code)
      }
    }

    def templateDeclaration: Parser[(PosString, PosString)] = {
      at ~> positioned(identifier ^^ { case s => PosString(s) }) ~ positioned(opt(squareBrackets) ~ several(parentheses) ^^ { case t ~ p => PosString(t.getOrElse("") + p.mkString) }) ^^ {
        case name ~ params => name -> params
      }
    }

    def templateContent: Parser[(List[Simple], List[Def], List[Template], List[TemplateTree])] = {
      (several(importExpression | localDef | template | mixed)) ^^ {
        case elems =>
          elems.foldLeft((List[Simple](), List[Def](), List[Template](), List[TemplateTree]())) { (s, e) =>
            e match {
              case i: Simple => (s._1 :+ i, s._2, s._3, s._4)
              case d: Def => (s._1, s._2 :+ d, s._3, s._4)
              case v: Template => (s._1, s._2, s._3 :+ v, s._4)
              case c: Seq[_] => (s._1, s._2, s._3, s._4 ++ c.asInstanceOf[Seq[TemplateTree]])
            }
          }
      }
    }

    def parser: Parser[Template] = {
      opt(comment) ~ opt(whiteSpace) ~ opt(at ~> positioned((parentheses+) ^^ { case s => PosString(s.mkString) })) ~ templateContent ^^ {
        case comment ~ _ ~ args ~ content =>
          Template(PosString(""), comment, args.getOrElse(PosString("()")), content._1, content._2, content._3, content._4)
      }
    }

    override def skipWhitespace = false

  }

  def visit(elem: Seq[TemplateTree], previous: Seq[Any]): Seq[Any] = {
    elem match {
      case head :: tail =>
        val tripleQuote = "\"\"\""
        visit(tail, head match {
          case p @ Plain(text) =>

            // String literals may not be longer than 65536 bytes. They are encoded as UTF-8 in the classfile, each
            // UTF-16 2 byte char could end up becoming up to 3 bytes, so that puts an upper limit of somewhere
            // over 20000 characters. 20000 characters is a nice round number, use that.
            val grouped = StringGrouper(text, 20000)
            (if (previous.isEmpty) Nil else previous :+ ",") :+
              "format.raw" :+ Source("(", p.pos) :+ tripleQuote :+ grouped.head :+ tripleQuote :+ ")" :+
              grouped.tail.flatMap { t => Seq(",\nformat.raw(", tripleQuote, t, tripleQuote, ")") }
          case Comment(msg) => previous
          case Display(exp) => (if (previous.isEmpty) Nil else previous :+ ",") :+ "_display_(Seq[Any](" :+ visit(Seq(exp), Nil) :+ "))"
          case ScalaExp(parts) => previous :+ parts.map {
            case s @ Simple(code) => Source(code, s.pos)
            case b @ Block(whitespace, args, content) if content.forall(_.isInstanceOf[ScalaExp]) => Nil :+ Source(whitespace + "{" + args.getOrElse(""), b.pos) :+ visit(content, Nil) :+ "}"
            case b @ Block(whitespace, args, content) => Nil :+ Source(whitespace + "{" + args.getOrElse(""), b.pos) :+ "_display_(Seq[Any](" :+ visit(content, Nil) :+ "))}"
          }
        })
      case Nil => previous
    }
  }

  def templateCode(template: Template, resultType: String): Seq[Any] = {

    val defs = (template.sub ++ template.defs) map {
      case t: Template if t.name == "" => templateCode(t, resultType)
      case t: Template =>
        Nil :+ (if (t.name.str.startsWith("implicit")) "implicit def " else "def ") :+ Source(t.name.str, t.name.pos) :+ Source(t.params.str, t.params.pos) :+ ":" :+ resultType :+ " = {_display_(" :+ templateCode(t, resultType) :+ ")};"
      case Def(name, params, block) =>
        Nil :+ (if (name.str.startsWith("implicit")) "implicit def " else "def ") :+ Source(name.str, name.pos) :+ Source(params.str, params.pos) :+ " = {" :+ block.code :+ "};"
    }

    val imports = template.imports.map(_.code).mkString("\n")

    Nil :+ imports :+ "\n" :+ defs :+ "\n" :+ "Seq[Any](" :+ visit(template.content, Nil) :+ ")"
  }

  def generateCode(packageName: String, name: String, root: Template, resultType: String, formatterType: String, additionalImports: String) = {
    val extra = TemplateAsFunctionCompiler.getFunctionMapping(
      root.params.str,
      resultType)

    val generated = {
      Nil :+ """
package """ :+ packageName :+ """

import twirl.api._
import TemplateMagic._

                              """ :+ additionalImports :+ """
/*""" :+ root.comment.map(_.msg).getOrElse("") :+ """*/
object """ :+ name :+ """ extends BaseScalaTemplate[""" :+ resultType :+ """,Format[""" :+ resultType :+ """]](""" :+ formatterType :+ """) with """ :+ extra._3 :+ """ {

    /*""" :+ root.comment.map(_.msg).getOrElse("") :+ """*/
    def apply""" :+ Source(root.params.str, root.params.pos) :+ """:""" :+ resultType :+ """ = {
        _display_ {""" :+ templateCode(root, resultType) :+ """}
    }

                                                            """ :+ extra._1 :+ """

                                                                               """ :+ extra._2 :+ """

    def ref: this.type = this

}"""
    }
    generated
  }

  @deprecated("use generateFinalTemplate with 8 parameters instead", "Play 2.1")
  def generateFinalTemplate(template: File, packageName: String, name: String, root: Template, resultType: String, formatterType: String, additionalImports: String): String = {
    generateFinalTemplate(template.getAbsolutePath, Path(template).byteArray, packageName, name, root, resultType, formatterType, additionalImports)
  }

  def generateFinalTemplate(absolutePath: String, contents: Array[Byte], packageName: String, name: String, root: Template, resultType: String, formatterType: String, additionalImports: String): String = {
    val generated = generateCode(packageName, name, root, resultType, formatterType, additionalImports)

    Source.finalSource(absolutePath, contents, generated, Hash(contents, additionalImports))
  }

  object TemplateAsFunctionCompiler {

    // Note, the presentation compiler is not thread safe, all access to it must be synchronized.  If access to it
    // is not synchronized, then weird things happen like FreshRunReq exceptions are thrown when multiple sub projects
    // are compiled (done in parallel by default by SBT).  So if adding any new methods to this object, make sure you
    // make them synchronized.

<<<<<<< HEAD
        // 2.10.x helper
        implicit def addFlag(global: PresentationCompiler.global.type): { def Flag: {def BYNAMEPARAM: Long} } =
          new {
            def Flag = new {
              def BYNAMEPARAM: Long = 1 << 16 // you can look that up in scala.reflect.internal.Flags
            }
          }

        def filterType(t: String) = t match {
          case vararg if vararg.startsWith("_root_.scala.<repeated>") => vararg.replace("_root_.scala.<repeated>", "Array")
          case synthetic if synthetic.contains("<synthetic>") => synthetic.replace("<synthetic>", "")
          case t => t
        }
=======
    import java.io.File
    import scala.tools.nsc.interactive.{ Response, Global }
    import scala.tools.nsc.io.AbstractFile
    import scala.reflect.internal.util.{ SourceFile, Position, BatchSourceFile }
    import scala.tools.nsc.Settings
    import scala.tools.nsc.reporters.ConsoleReporter
>>>>>>> 2918b9cb

    def getFunctionMapping(signature: String, returnType: String): (String, String, String) = synchronized {

<<<<<<< HEAD
        // For some reason they got rid of mods.isByNameParam
        object ByNameParam {
          def unapply(param: ValDef): Option[(String, String)] = if (param.mods.hasFlag(PresentationCompiler.global.Flag.BYNAMEPARAM)) {
            Some((param.name.toString, param.tpt.children(1).toString))
          } else None
        }
=======
      type Tree = PresentationCompiler.global.Tree
      type DefDef = PresentationCompiler.global.DefDef
      type TypeDef = PresentationCompiler.global.TypeDef
      type ValDef = PresentationCompiler.global.ValDef
>>>>>>> 2918b9cb

      def filterType(t: String) = t match {
        case vararg if vararg.startsWith("_root_.scala.<repeated>") => vararg.replace("_root_.scala.<repeated>", "Array")
        case synthetic if synthetic.contains("<synthetic>") => synthetic.replace("<synthetic>", "")
        case t => t
      }

      def findSignature(tree: Tree): Option[DefDef] = {
        tree match {
          case t: DefDef if t.name.toString == "signature" => Some(t)
          case t: Tree => t.children.flatMap(findSignature).headOption
        }
      }

      // For some reason they got rid of mods.isByNameParam
      object ByNameParam {
        def unapply(param: ValDef): Option[(String, String)] = if (param.mods.hasFlag(Flags.BYNAMEPARAM)) {
          Some((param.name.toString, param.tpt.children(1).toString))
        } else None
      }

      val params = findSignature(
        PresentationCompiler.treeFrom("object FT { def signature" + signature + " }")).get.vparamss

      val functionType = "(" + params.map(group => "(" + group.map {
        case ByNameParam(_, paramType) => " => " + paramType
        case a => filterType(a.tpt.toString)
      }.mkString(",") + ")").mkString(" => ") + " => " + returnType + ")"

      val renderCall = "def render%s: %s = apply%s".format(
        "(" + params.flatten.map {
          case ByNameParam(name, paramType) => name + ":" + paramType
          case a => a.name.toString + ":" + filterType(a.tpt.toString)
        }.mkString(",") + ")",
        returnType,
        params.map(group => "(" + group.map { p =>
          p.name.toString + Option(p.tpt.toString).filter(_.startsWith("_root_.scala.<repeated>")).map(_ => ":_*").getOrElse("")
        }.mkString(",") + ")").mkString)

      val templateType = "twirl.api.Template%s[%s%s]".format(
        params.flatten.size,
        params.flatten.map {
          case ByNameParam(_, paramType) => paramType
          case a => filterType(a.tpt.toString)
        }.mkString(","),
        (if (params.flatten.isEmpty) "" else ",") + returnType)

      val f = "def f:%s = %s => apply%s".format(
        functionType,
        params.map(group => "(" + group.map(_.name.toString).mkString(",") + ")").mkString(" => "),
        params.map(group => "(" + group.map { p =>
          p.name.toString + Option(p.tpt.toString).filter(_.startsWith("_root_.scala.<repeated>")).map(_ => ":_*").getOrElse("")
        }.mkString(",") + ")").mkString)

      (renderCall, f, templateType)
    }

    class CompilerInstance {

      def additionalClassPathEntry: Option[String] = None

      lazy val compiler = {

        val settings = new Settings

        val scalaObjectSource = Class.forName("scala.ScalaObject").getProtectionDomain.getCodeSource

        // is null in Eclipse/OSGI but luckily we don't need it there
        if (scalaObjectSource != null) {
          import java.security.CodeSource
          def toAbsolutePath(cs: CodeSource) = new File(cs.getLocation.toURI).getAbsolutePath
          val compilerPath = toAbsolutePath(Class.forName("scala.tools.nsc.Interpreter").getProtectionDomain.getCodeSource)
          val libPath = toAbsolutePath(scalaObjectSource)
          val pathList = List(compilerPath, libPath)
          val origBootclasspath = settings.bootclasspath.value
          settings.bootclasspath.value = ((origBootclasspath :: pathList) ::: additionalClassPathEntry.toList) mkString File.pathSeparator
        }

        val compiler = new Global(settings, new ConsoleReporter(settings) {
          override def printMessage(pos: Position, msg: String) = ()
        })

        // Everything must be done on the compiler thread, because the presentation compiler is a fussy piece of work.
        compiler.ask(() => new compiler.Run)

        compiler
      }
    }

    trait TreeCreationMethods {

      val global: scala.tools.nsc.interactive.Global

      val randomFileName = {
        val r = new java.util.Random
        () => "file" + r.nextInt
      }

      def treeFrom(src: String): global.Tree = {
        val file = new BatchSourceFile(randomFileName(), src)
        treeFrom(file)
      }

      def treeFrom(file: SourceFile): global.Tree = {
        import tools.nsc.interactive.Response

        type Scala29Compiler = {
          def askParsedEntered(file: SourceFile, keepLoaded: Boolean, response: Response[global.Tree]): Unit
          def askType(file: SourceFile, forceReload: Boolean, respone: Response[global.Tree]): Unit
        }

        val newCompiler = global.asInstanceOf[Scala29Compiler]

        val r1 = new Response[global.Tree]
        newCompiler.askParsedEntered(file, true, r1)
        r1.get.left.toOption.getOrElse(throw r1.get.right.get)
      }

    }

    object CompilerInstance extends CompilerInstance

    object PresentationCompiler extends TreeCreationMethods {
      val global = CompilerInstance.compiler

      def shutdown() {
        global.askShutdown()
      }
    }

  }

}

/* ------- */

import scala.util.parsing.input.{ Position, OffsetPosition, NoPosition }

case class Source(code: String, pos: Position = NoPosition)

object Source {

  import scala.collection.mutable.ListBuffer

  def finalSource(absolutePath: String, contents: Array[Byte], generatedTokens: Seq[Any], hash: String): String = {
    val scalaCode = new StringBuilder
    val positions = ListBuffer.empty[(Int, Int)]
    val lines = ListBuffer.empty[(Int, Int)]
    serialize(generatedTokens, scalaCode, positions, lines)
    scalaCode + """
                /*
                    -- GENERATED --
                    DATE: """ + new java.util.Date + """
                    SOURCE: """ + absolutePath.replace(File.separator, "/") + """
                    HASH: """ + hash + """
                    MATRIX: """ + positions.map { pos =>
      pos._1 + "->" + pos._2
    }.mkString("|") + """
                    LINES: """ + lines.map { line =>
      line._1 + "->" + line._2
    }.mkString("|") + """
                    -- GENERATED --
                */
                      """
  }

  private def serialize(parts: Seq[Any], source: StringBuilder, positions: ListBuffer[(Int, Int)], lines: ListBuffer[(Int, Int)]) {
    parts.foreach {
      case s: String => source.append(s)
      case Source(code, pos @ OffsetPosition(_, offset)) => {
        source.append("/*" + pos + "*/")
        positions += (source.length -> offset)
        lines += (source.toString.split('\n').size -> pos.line)
        source.append(code)
      }
      case Source(code, NoPosition) => source.append(code)
      case s: Seq[any] => serialize(s, source, positions, lines)
    }
  }

}

/**
 * Groups sub sections of Strings.  Basically implements String.grouped, except that it guarantees that it won't break
 * surrogate pairs.
 */
private[twirl] object StringGrouper {

  /**
   * Group the given string by the given size.
   *
   * @param s The string to group.
   * @param n The size of the groups.
   * @return A list of strings, grouped by the specific size.
   */
  def apply(s: String, n: Int): List[String] = {
    if (s.length <= n + 1 /* because we'll split at n + 1 if character n - 1 is a high surrogate */ ) List(s)
    else {
      val parts = if (s.charAt(n - 1).isHighSurrogate) s.splitAt(n + 1) else s.splitAt(n)
      parts._1 :: apply(parts._2, n)
    }
  }
}<|MERGE_RESOLUTION|>--- conflicted
+++ resolved
@@ -19,20 +19,12 @@
 
 package twirl.compiler
 
-<<<<<<< HEAD
-  import scalax.file._
-  import java.io.File
-  import scala.annotation.tailrec
-  import java.nio.charset.Charset
-  import scalax.io.Codec
-=======
 import scala.util.parsing.input.OffsetPosition
 import scalax.file._
 import java.io.File
 import scala.annotation.tailrec
 import io.Codec
 import scala.reflect.internal.Flags
->>>>>>> 2918b9cb
 
 object Hash {
   def apply(bytes: Array[Byte], imports: String): String = {
@@ -171,6 +163,8 @@
   import scala.util.parsing.input.CharSequenceReader
   import scala.util.parsing.combinator.JavaTokenParsers
 
+  val UTF8 = Codec("UTF-8")
+
   abstract class TemplateTree
   abstract class ScalaExpPart
 
@@ -204,13 +198,13 @@
 
   def compileVirtual(content: String, source: File, sourceDirectory: File, resultType: String, formatterType: String, additionalImports: String = "") = {
     val (templateName, generatedSource) = generatedFileVirtual(source, sourceDirectory)
-    val generated = parseAndGenerateCode(templateName, content.getBytes(Codec.UTF8.charSet), source.getAbsolutePath, resultType, formatterType, additionalImports)
+    val generated = parseAndGenerateCode(templateName, content.getBytes(UTF8.charSet), source.getAbsolutePath, resultType, formatterType, additionalImports)
     generatedSource.setContent(generated)
     generatedSource
   }
 
   def parseAndGenerateCode(templateName: Array[String], content: Array[Byte], absolutePath: String, resultType: String, formatterType: String, additionalImports: String) = {
-    templateParser.parser(new CharSequenceReader(new String(content, Codec.UTF8.charSet))) match {
+    templateParser.parser(new CharSequenceReader(new String(content, UTF8.charSet))) match {
       case templateParser.Success(parsed: Template, rest) if rest.atEnd =>
         generateFinalTemplate(absolutePath,
           content,
@@ -587,44 +581,19 @@
     // are compiled (done in parallel by default by SBT).  So if adding any new methods to this object, make sure you
     // make them synchronized.
 
-<<<<<<< HEAD
-        // 2.10.x helper
-        implicit def addFlag(global: PresentationCompiler.global.type): { def Flag: {def BYNAMEPARAM: Long} } =
-          new {
-            def Flag = new {
-              def BYNAMEPARAM: Long = 1 << 16 // you can look that up in scala.reflect.internal.Flags
-            }
-          }
-
-        def filterType(t: String) = t match {
-          case vararg if vararg.startsWith("_root_.scala.<repeated>") => vararg.replace("_root_.scala.<repeated>", "Array")
-          case synthetic if synthetic.contains("<synthetic>") => synthetic.replace("<synthetic>", "")
-          case t => t
-        }
-=======
     import java.io.File
     import scala.tools.nsc.interactive.{ Response, Global }
     import scala.tools.nsc.io.AbstractFile
     import scala.reflect.internal.util.{ SourceFile, Position, BatchSourceFile }
     import scala.tools.nsc.Settings
     import scala.tools.nsc.reporters.ConsoleReporter
->>>>>>> 2918b9cb
 
     def getFunctionMapping(signature: String, returnType: String): (String, String, String) = synchronized {
 
-<<<<<<< HEAD
-        // For some reason they got rid of mods.isByNameParam
-        object ByNameParam {
-          def unapply(param: ValDef): Option[(String, String)] = if (param.mods.hasFlag(PresentationCompiler.global.Flag.BYNAMEPARAM)) {
-            Some((param.name.toString, param.tpt.children(1).toString))
-          } else None
-        }
-=======
       type Tree = PresentationCompiler.global.Tree
       type DefDef = PresentationCompiler.global.DefDef
       type TypeDef = PresentationCompiler.global.TypeDef
       type ValDef = PresentationCompiler.global.ValDef
->>>>>>> 2918b9cb
 
       def filterType(t: String) = t match {
         case vararg if vararg.startsWith("_root_.scala.<repeated>") => vararg.replace("_root_.scala.<repeated>", "Array")
